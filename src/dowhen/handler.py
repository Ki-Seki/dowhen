--- conflicted
+++ resolved
@@ -72,16 +72,12 @@
         Instrumenter().remove_handler(self)
         self.removed = True
 
-<<<<<<< HEAD
-    def __call__(self, frame: FrameType) -> Any:
+    def __call__(self, frame: FrameType, **kwargs) -> Any:
         """
         处理器被调用时的执行逻辑
         
         检查触发条件，如果满足则依次执行所有回调
         """
-=======
-    def __call__(self, frame: FrameType, **kwargs) -> Any:
->>>>>>> e2131121
         if not self.disabled:
             should_fire = self.trigger.should_fire(frame)
             if should_fire is DISABLE:
