--- conflicted
+++ resolved
@@ -53,13 +53,9 @@
             raise TypeError(f"Unsupported callback type: {type(func)}. ")
         self.func = func
         self.kwargs = kwargs
-
-<<<<<<< HEAD
-    def __call__(self, frame):
+        
+    def __call__(self, frame, **kwargs) -> Any:
         """执行回调函数"""
-=======
-    def __call__(self, frame, **kwargs) -> Any:
->>>>>>> e2131121
         ret = None
         if isinstance(self.func, str):
             if self.func == "goto":  # pragma: no cover
@@ -69,12 +65,8 @@
                 # 执行字符串形式的Python代码
                 self._call_code(frame)
         elif inspect.isfunction(self.func) or inspect.ismethod(self.func):
-<<<<<<< HEAD
             # 调用Python函数或方法
-            ret = self._call_function(frame)
-=======
             ret = self._call_function(frame, **kwargs)
->>>>>>> e2131121
         else:  # pragma: no cover
             assert False, "Unknown callback type"
 
@@ -94,17 +86,11 @@
         # 在当前帧的上下文中执行代码
         exec(self.func, frame.f_globals, frame.f_locals)
 
-<<<<<<< HEAD
-    def _call_function(self, frame: FrameType) -> Any:
+    def _call_function(self, frame: FrameType, **kwargs) -> Any:
         """调用Python函数或方法"""
         assert isinstance(self.func, (FunctionType, MethodType))
         # 在当前帧的上下文中调用函数
-        writeback = call_in_frame(self.func, frame)
-=======
-    def _call_function(self, frame: FrameType, **kwargs) -> Any:
-        assert isinstance(self.func, (FunctionType, MethodType))
         writeback = call_in_frame(self.func, frame, **kwargs)
->>>>>>> e2131121
 
         f_locals = frame.f_locals
         if isinstance(writeback, dict):
