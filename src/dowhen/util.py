# Licensed under the Apache License: http://www.apache.org/licenses/LICENSE-2.0
# For details: https://github.com/gaogaotiantian/dowhen/blob/master/NOTICE.txt

"""
工具函数模块 - 提供各种辅助功能
包含：
1. 行号解析和匹配
2. 函数参数处理
3. 在特定帧中调用函数
4. 源代码哈希计算
"""

from __future__ import annotations

import functools
import inspect
from collections.abc import Callable
from types import CodeType, FrameType, FunctionType, MethodType, ModuleType
from typing import Any


def get_line_numbers(
    code: CodeType, identifier: int | str | list | tuple
) -> list[int] | None:
    """
    根据标识符获取代码对象中匹配的行号列表
    
    Args:
        code: 代码对象
        identifier: 标识符，可以是：
            - int: 绝对行号
            - str: 代码片段（查找以此开头的行）或相对行号（如"+5"）
            - list/tuple: 多个标识符的组合
            
    Returns:
        匹配的行号列表，如果没有匹配则返回None
    """
    if not isinstance(identifier, (list, tuple)):
        identifier = [identifier]

    line_numbers_sets = []

    for ident in identifier:
        if isinstance(ident, int):
            # 绝对行号
            line_numbers_sets.append({ident})
        elif isinstance(ident, str):
            if ident.startswith("+") and ident[1:].isdigit():
                # 相对行号，如"+5"表示从函数开始后第5行
                line_numbers_sets.append({code.co_firstlineno + int(ident[1:])})
            else:
                # 代码片段匹配
                lines, start_line = inspect.getsourcelines(code)
                line_numbers = set()
                for i, line in enumerate(lines):
                    if line.strip().startswith(ident):
                        line_number = start_line + i
                        line_numbers.add(line_number)
                line_numbers_sets.append(line_numbers)
        else:
            raise TypeError(f"Unknown identifier type: {type(ident)}")

    # 取所有标识符的交集
    agreed_line_numbers = set.intersection(*line_numbers_sets)
    # 过滤出代码对象中实际存在的行号
    agreed_line_numbers = {
        line_number
        for line_number in agreed_line_numbers
        if line_number in (line[2] for line in code.co_lines())
    }
    if not agreed_line_numbers:
        return None

    return sorted(agreed_line_numbers)


@functools.lru_cache(maxsize=256)
def get_func_args(func: Callable) -> list[str]:
    """
    获取函数的参数名列表（带缓存）
    
    Args:
        func: 函数对象
        
    Returns:
        参数名列表
    """
    return inspect.getfullargspec(func).args


<<<<<<< HEAD
def call_in_frame(func: Callable, frame: FrameType) -> Any:
    """
    在指定的帧上下文中调用函数
    
    这个函数会从帧的局部变量中提取函数所需的参数，
    特殊参数"_frame"会被替换为帧对象本身
    
    Args:
        func: 要调用的函数
        frame: 执行帧
        
    Returns:
        函数执行结果
    """
=======
def call_in_frame(func: Callable, frame: FrameType, **kwargs) -> Any:
>>>>>>> e2131121
    f_locals = frame.f_locals
    args = []
    for arg in get_func_args(func):
        if arg == "_frame":
<<<<<<< HEAD
            # 特殊参数，传入帧对象
            args.append(frame)
            continue
        if arg not in f_locals:
=======
            argval = frame
        elif arg == "_retval":
            if "retval" not in kwargs:
                raise TypeError("You can only use '_retval' in <return> callbacks.")
            argval = kwargs["retval"]
        elif arg in f_locals:
            argval = f_locals[arg]
        else:
>>>>>>> e2131121
            raise TypeError(f"Argument '{arg}' not found in frame locals.")
        args.append(argval)
    return func(*args)


def get_source_hash(entity: CodeType | FunctionType | MethodType | ModuleType | type):
    """
    计算实体源代码的哈希值
    
    用于检测源代码是否发生变化，确保插桩的有效性
    
    Args:
        entity: 要计算哈希的实体
        
    Returns:
        源代码的MD5哈希值的后8位
    """
    import hashlib

    source = inspect.getsource(entity)
    return hashlib.md5(source.encode("utf-8")).hexdigest()[-8:]<|MERGE_RESOLUTION|>--- conflicted
+++ resolved
@@ -88,8 +88,7 @@
     return inspect.getfullargspec(func).args
 
 
-<<<<<<< HEAD
-def call_in_frame(func: Callable, frame: FrameType) -> Any:
+def call_in_frame(func: Callable, frame: FrameType, **kwargs) -> Any:
     """
     在指定的帧上下文中调用函数
     
@@ -103,19 +102,11 @@
     Returns:
         函数执行结果
     """
-=======
-def call_in_frame(func: Callable, frame: FrameType, **kwargs) -> Any:
->>>>>>> e2131121
     f_locals = frame.f_locals
     args = []
     for arg in get_func_args(func):
         if arg == "_frame":
-<<<<<<< HEAD
             # 特殊参数，传入帧对象
-            args.append(frame)
-            continue
-        if arg not in f_locals:
-=======
             argval = frame
         elif arg == "_retval":
             if "retval" not in kwargs:
@@ -124,7 +115,6 @@
         elif arg in f_locals:
             argval = f_locals[arg]
         else:
->>>>>>> e2131121
             raise TypeError(f"Argument '{arg}' not found in frame locals.")
         args.append(argval)
     return func(*args)
